--- conflicted
+++ resolved
@@ -11,16 +11,10 @@
     author_email='satosa-dev@lists.sunet.se',
     description='OpenID Connect Provider (OP) library in Python.',
     install_requires=[
-<<<<<<< HEAD
         'oic >= 0.15.0'
     ],
     extras_require={
         'mongo': 'pymongo',
         'redis': 'redis'
     }
-=======
-        'oic >= 1.2.1',
-        'pymongo'
-    ]
->>>>>>> e50b3f9a
 )