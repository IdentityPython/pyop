# -*- coding: utf-8 -*-

import pytest

from abc import ABC, abstractmethod
from contextlib import contextmanager
from redis.client import Redis
import datetime
import fakeredis
import mongomock
import pymongo
import time
import sys

import pyop.storage

__author__ = 'lundberg'


uri_list = ["mongodb://localhost:1234/pyop", "redis://localhost/0"]

@pytest.fixture(autouse=True)
def mock_redis(monkeypatch):
    def mockreturn(*args, **kwargs):
        return fakeredis.FakeStrictRedis(decode_responses=True)
    monkeypatch.setattr(Redis, "from_url", mockreturn)

@pytest.fixture(autouse=True)
def mock_mongo():
    pymongo.MongoClient = mongomock.MongoClient


class TestStorage(object):
    @pytest.fixture(params=uri_list)
    def db(self, request):
        return pyop.storage.StorageBase.from_uri(
            request.param, db_name="pyop", collection="test"
        )

    def test_write(self, db):
        db['foo'] = 'bar'
        assert db['foo'] == 'bar'

    def test_multilevel_dict(self, db):
        db['foo'] = {}
        assert db['foo'] == {}
        db['foo'] = {'bar': 'baz'}
        assert db['foo']['bar'] == 'baz'

    def test_contains(self, db):
        db['foo'] = 'bar'
        assert 'foo' in db

    def test_pop(self, db):
        db['foo'] = 'bar'
        assert db.pop('foo') == 'bar'
        try:
            db['foo']
        except Exception as e:
            assert isinstance(e, KeyError)

    def test_items(self, db):
        db['foo'] = 'foorbar'
        db['bar'] = True
        db['baz'] = {'foo': 'bar'}
        for key, item in db.items():
            assert key
            assert item

    @pytest.mark.parametrize(
        "args,kwargs",
        [
            (["redis://localhost"], {"collection": "test"}),
            (["redis://localhost", "test"], {}),
            (["unix://localhost/0"], {"collection": "test", "ttl": 3}),
            (["mongodb://localhost/pyop"], {"collection": "test", "ttl": 3}),
            (["mongodb://localhost"], {"db_name": "pyop", "collection": "test"}),
            (["mongodb://localhost", "test", "pyop"], {}),
            (["mongodb://localhost/pyop", "test"], {}),
            (["mongodb://localhost/pyop"], {"db_name": "other", "collection": "test"}),
            (["redis://localhost/0"], {"db_name": "pyop", "collection": "test"}),
        ],
    )
    def test_from_uri(self, args, kwargs):
        store = pyop.storage.StorageBase.from_uri(*args, **kwargs)
        store["test"] = "value"
        assert store["test"] == "value"

    @pytest.mark.parametrize(
        "error,args,kwargs",
        [
            (
                TypeError,
                ["redis://localhost", "ouch"],
                {"db_name": 3, "collection": "test", "ttl": None},
            ),
            (
                TypeError,
                ["mongodb://localhost", "ouch"],
                {"db_name": 3, "collection": "test", "ttl": None},
            ),
            (
                TypeError,
                ["mongodb://localhost", "ouch"],
                {"db_name": "pyop", "collection": "test", "ttl": None},
            ),
            (
                TypeError,
                ["mongodb://localhost", "pyop"],
                {"collection": "test", "ttl": None},
            ),
            (
                TypeError,
                ["mongodb://localhost"],
                {"db_name": "pyop", "collection": "test", "ttl": None, "extra": True},
            ),
            (TypeError, ["redis://localhost/0"], {}),
            (TypeError, ["redis://localhost/0"], {"db_name": "pyop"}),
            (ValueError, ["mongodb://localhost"], {"collection": "test", "ttl": None}),
        ],
    )
    def test_from_uri_invalid_parameters(self, error, args, kwargs):
        with pytest.raises(error):
            pyop.storage.StorageBase.from_uri(*args, **kwargs)


class StorageTTLTest(ABC):
    def prepare_db(self, uri, ttl):
        self.db = pyop.storage.StorageBase.from_uri(
            uri,
            collection="test",
            ttl=ttl,
        )
        self.db["foo"] = {"bar": "baz"}

    @abstractmethod
    def set_time(self, offset, monkey):
        pass

    @contextmanager
    def adjust_time(self, offset):
        mp = pytest.MonkeyPatch()
        try:
            yield self.set_time(offset, mp)
        finally:
            mp.undo()

    def execute_ttl_test(self, uri, ttl):
        self.prepare_db(uri, ttl)
        assert self.db["foo"]
        with self.adjust_time(offset=int(ttl / 2)):
            assert self.db["foo"]
        with self.adjust_time(offset=int(ttl * 2)):
            with pytest.raises(KeyError):
                self.db["foo"]

    @pytest.mark.parametrize("uri", uri_list)
    @pytest.mark.parametrize("ttl", ["invalid", -1, 2.3, {}])
    def test_invalid_ttl(self, uri, ttl):
        with pytest.raises(ValueError):
            self.prepare_db(uri, ttl)


class TestRedisTTL(StorageTTLTest):
    def set_time(self, offset, monkeypatch):
        now = time.time()
        def new_time():
            return now + offset

        monkeypatch.setattr(time, "time", new_time)

    def test_ttl(self):
        self.execute_ttl_test("redis://localhost/0", 3600)

    def test_missing_module(self):
<<<<<<< HEAD
        sys.modules.pop("redis.client")
        with pytest.raises(ImportError):
            self.prepare_db("redis://localhost/0", None)
        from redis.client import Redis
=======
        pyop.storage._has_redis = False
        self.prepare_db("mongodb://localhost/0", None)
        with pytest.raises(ImportError):
            self.prepare_db("redis://localhost/0", None)
        pyop.storage._has_redis = True
>>>>>>> 0114cf09


class TestMongoTTL(StorageTTLTest):
    def set_time(self, offset, monkeypatch):
        now = datetime.datetime.utcnow()
        def new_time():
            return now + datetime.timedelta(seconds=offset)

        monkeypatch.setattr(mongomock, "utcnow", new_time)

    def test_ttl(self):
        self.execute_ttl_test("mongodb://localhost/pyop", 3600)

    def test_missing_module(self):
<<<<<<< HEAD
        sys.modules.pop("pymongo")
        with pytest.raises(ImportError):
            self.prepare_db("mongodb://localhost/0", None)
        import pymongo
=======
        pyop.storage._has_pymongo = False
        self.prepare_db("redis://localhost/0", None)
        with pytest.raises(ImportError):
            self.prepare_db("mongodb://localhost/0", None)
        pyop.storage._has_pymongo = True
>>>>>>> 0114cf09
<|MERGE_RESOLUTION|>--- conflicted
+++ resolved
@@ -173,18 +173,10 @@
         self.execute_ttl_test("redis://localhost/0", 3600)
 
     def test_missing_module(self):
-<<<<<<< HEAD
         sys.modules.pop("redis.client")
         with pytest.raises(ImportError):
             self.prepare_db("redis://localhost/0", None)
         from redis.client import Redis
-=======
-        pyop.storage._has_redis = False
-        self.prepare_db("mongodb://localhost/0", None)
-        with pytest.raises(ImportError):
-            self.prepare_db("redis://localhost/0", None)
-        pyop.storage._has_redis = True
->>>>>>> 0114cf09
 
 
 class TestMongoTTL(StorageTTLTest):
@@ -199,15 +191,7 @@
         self.execute_ttl_test("mongodb://localhost/pyop", 3600)
 
     def test_missing_module(self):
-<<<<<<< HEAD
         sys.modules.pop("pymongo")
         with pytest.raises(ImportError):
             self.prepare_db("mongodb://localhost/0", None)
-        import pymongo
-=======
-        pyop.storage._has_pymongo = False
-        self.prepare_db("redis://localhost/0", None)
-        with pytest.raises(ImportError):
-            self.prepare_db("mongodb://localhost/0", None)
-        pyop.storage._has_pymongo = True
->>>>>>> 0114cf09
+        import pymongo