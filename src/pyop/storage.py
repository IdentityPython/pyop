# -*- coding: utf-8 -*-

from abc import ABC, abstractmethod
import copy
import json
from datetime import datetime
<<<<<<< HEAD
import sys
=======

try:
    import pymongo
except ImportError:
    _has_pymongo = False
else:
    _has_pymongo = True

try:
    from redis.client import Redis
except ImportError:
    _has_redis = False
else:
    _has_redis = True
>>>>>>> 0114cf09

try:
    import pymongo
except ImportError:
    pass

try:
    from redis.client import Redis
except ImportError:
    pass

class StorageBase(ABC):
    _ttl = None

    @abstractmethod
    def __setitem__(self, key, value):
        pass

    @abstractmethod
    def __getitem__(self, key):
        pass

    @abstractmethod
    def __delitem__(self, key):
        pass

    @abstractmethod
    def __contains__(self, key):
        pass

    @abstractmethod
    def items(self):
        pass

    def pop(self, key, default=None):
        try:
            data = self[key]
        except KeyError:
            return default
        del self[key]
        return data

    @classmethod
    def from_uri(cls, db_uri, collection, db_name=None, ttl=None):
        if db_uri.startswith("mongodb"):
            return MongoWrapper(db_uri, db_name, collection, ttl)
        if db_uri.startswith("redis") or db_uri.startswith("unix"):
            return RedisWrapper(db_uri, collection, ttl)

        return ValueError(f"Invalid DB URI: {db_uri}")

    @property
    def ttl(self):
        return self._ttl

    def ensure_dependency(self, dependencies):
        for module in dependencies:
            if not module in sys.modules:
                raise ImportError(
                    f"'{module}' module is required but it is not available"
                )


class MongoWrapper(StorageBase):
    def __init__(self, db_uri, db_name, collection, ttl=None):
<<<<<<< HEAD
        self.ensure_dependency(["pymongo"])
=======
        if not _has_pymongo:
            raise ImportError("pymongo module is required but it is not available")
>>>>>>> 0114cf09
        self._db_uri = db_uri
        self._coll_name = collection
        self._db = MongoDB(db_uri, db_name=db_name)
        self._coll = self._db.get_collection(collection)
        self._coll.create_index('lookup_key', unique=True)

        if ttl is None or (isinstance(ttl, int) and ttl >= 0):
            self._ttl = ttl
        else:
            raise ValueError("TTL must be a non-negative integer or None")
        if ttl is not None:
            self._coll.create_index(
                'last_modified',
                expireAfterSeconds=ttl,
                name="expiry"
            )

    def __setitem__(self, key, value):
        doc = {
            'lookup_key': key,
            'data': value,
            'last_modified': datetime.utcnow()
        }
        self._coll.replace_one({'lookup_key': key}, doc, upsert=True)

    def __getitem__(self, key):
        doc = self._coll.find_one({'lookup_key': key})
        if not doc:
            raise KeyError(key)
        return doc['data']

    def __delitem__(self, key):
        self._coll.delete_one({'lookup_key': key})

    def __contains__(self, key):
        count = self._coll.count_documents({'lookup_key': key})
        return bool(count)

    def items(self):
        for doc in self._coll.find():
            yield (doc['lookup_key'], doc['data'])


class RedisWrapper(StorageBase):
    """
    Simple wrapper for a dict-like storage in Redis.
    Supports JSON-serializable data types.
    """

<<<<<<< HEAD
    def __init__(self, collection, db_uri=None, redis=Redis(), ttl=None):
        self.ensure_dependency(["redis.client"])
=======
    def __init__(self, db_uri, collection, ttl=None):
        if not _has_redis:
            raise ImportError("redis module is required but it is not available")
        self._db = Redis.from_url(db_uri, decode_responses=True)
>>>>>>> 0114cf09
        self._collection = collection

        if db_uri is not None:
            self._db = Redis.from_url(db_uri, decode_responses=True)
        else:
            self._db = redis

        if ttl is None or (isinstance(ttl, int) and ttl >= 0):
            self._ttl = ttl
        else:
            raise ValueError("TTL must be a non-negative integer or None")

    def _make_key(self, key):
        if not isinstance(key, str):
            raise TypeError(f"Keys must be strings, {type(key).__name__} given")

        return ":".join([self._collection, key])

    def __setitem__(self, key, value):
        # Replacing the value of a key resets the ttl counter
        encoded = json.dumps({ "value": value })
        self._db.set(self._make_key(key), encoded, ex=self.ttl)

    def __getitem__(self, key):
        encoded = self._db.get(self._make_key(key))
        if encoded is None:
            raise KeyError(key)
        return json.loads(encoded).get("value")

    def __delitem__(self, key):
        # Deleting a non-existent key is allowed
        self._db.delete(self._make_key(key))

    def __contains__(self, key):
        return (self._db.get(self._make_key(key)) is not None)

    def items(self):
        for key in self._db.keys(self._collection + "*"):
            visible_key = key[len(self._collection) + 1 :].decode()
            try:
                yield (visible_key, self[visible_key])
            except KeyError:
                pass


class MongoDB(object):
    """Simple wrapper to get pymongo real objects from the settings uri"""

    def __init__(self, db_uri, db_name=None,
                 connection_factory=None, **kwargs):

        if db_uri is None:
            raise ValueError('db_uri not supplied')

        self._sanitized_uri = None

        self._parsed_uri = pymongo.uri_parser.parse_uri(db_uri)

<<<<<<< HEAD
        if self._parsed_uri.get('database') is None:
            if db_name is None:
                raise ValueError(
                    "Database name must be provided either in the URI or as an argument"
                )
            self._parsed_uri['database'] = db_name
        self._database_name = self._parsed_uri['database']
=======
        db_name = self._parsed_uri.get('database') or db_name
        if db_name is None:
            raise ValueError(
                "Database name must be provided either in the URI or as an argument"
            )
        self._database_name = self._parsed_uri['database'] = db_name
>>>>>>> 0114cf09

        if 'replicaSet' in kwargs and kwargs['replicaSet'] is None:
            del kwargs['replicaSet']

        self._options = self._parsed_uri.get('options')
        if connection_factory is None:
            connection_factory = pymongo.MongoClient
        if 'replicaSet' in kwargs:
            connection_factory = pymongo.MongoReplicaSetClient
        if 'replicaSet' in self._options and self._options['replicaSet'] is not None:
            connection_factory = pymongo.MongoReplicaSetClient
            kwargs['replicaSet'] = self._options['replicaSet']

        if 'replicaSet' in kwargs:
            if 'socketTimeoutMS' not in kwargs:
                kwargs['socketTimeoutMS'] = 5000
            if 'connectTimeoutMS' not in kwargs:
                kwargs['connectTimeoutMS'] = 5000

        self._db_uri = _format_mongodb_uri(self._parsed_uri)

        try:
            self._connection = connection_factory(
                host=self._db_uri,
                tz_aware=True,
                **kwargs)
        except pymongo.errors.ConnectionFailure as e:
            raise e

    def __repr__(self):
        return '<{!s}: {!s} {!s}>'.format(self.__class__.__name__,
                                          self._db_uri,
                                          self._database_name)

    @property
    def sanitized_uri(self):
        """
        Return the database URI we're using in a format sensible for logging etc.

        :return: db_uri
        """
        if self._sanitized_uri is None:
            _parsed = copy.copy(self._parsed_uri)
            if 'username' in _parsed:
                _parsed['password'] = 'secret'
            _parsed['nodelist'] = [_parsed['nodelist'][0]]
            self._sanitized_uri = _format_mongodb_uri(_parsed)
        return self._sanitized_uri

    def get_connection(self):
        """
        Get the raw pymongo connection object.
        :return: Pymongo connection object
        """
        return self._connection

    def get_database(self, database_name=None, username=None, password=None):
        """
        Get a pymongo database handle, after authenticating.

        Authenticates using the username/password in the DB URI given to
        __init__() unless username/password is supplied as arguments.

        :param database_name: (optional) Name of database
        :param username: (optional) Username to login with
        :param password: (optional) Password to login with
        :return: Pymongo database object
        """
        if database_name is None:
            database_name = self._database_name
        if database_name is None:
            raise ValueError('No database_name supplied, and no default provided to __init__')
        db = self._connection[database_name]
        if username and password:
            db.authenticate(username, password)
        elif self._parsed_uri.get("username", None):
            if 'authSource' in self._options and self._options['authSource'] is not None:
                db.authenticate(
                    self._parsed_uri.get("username", None),
                    self._parsed_uri.get("password", None),
                    source=self._options['authSource']
                )
            else:
                db.authenticate(
                    self._parsed_uri.get("username", None),
                    self._parsed_uri.get("password", None)
                )
        return db

    def get_collection(self, collection, database_name=None, username=None, password=None):
        """
        Get a pymongo collection handle.

        :param collection: Name of collection
        :param database_name: (optional) Name of database
        :param username: (optional) Username to login with
        :param password: (optional) Password to login with
        :return: Pymongo collection object
        """
        _db = self.get_database(database_name, username, password)
        return _db[collection]

    def close(self):
        self._connection.close()


def _format_mongodb_uri(parsed_uri):
    """
    Painstakingly reconstruct a MongoDB URI parsed using pymongo.uri_parser.parse_uri.

    :param parsed_uri: Result of pymongo.uri_parser.parse_uri
    :type parsed_uri: dict

    :return: New URI
    :rtype: str | unicode
    """
    user_pass = ''
    if parsed_uri.get('username') and parsed_uri.get('password'):
        user_pass = '{username!s}:{password!s}@'.format(**parsed_uri)

    _nodes = []
    for host, port in parsed_uri.get('nodelist'):
        if ':' in host and not host.endswith(']'):
            # IPv6 address without brackets
            host = '[{!s}]'.format(host)
        if port == 27017:
            _nodes.append(host)
        else:
            _nodes.append('{!s}:{!s}'.format(host, port))
    nodelist = ','.join(_nodes)

    options = ''
    if parsed_uri.get('options'):
        _opt_list = []
        for key, value in parsed_uri.get('options').items():
            if isinstance(value, bool):
                value = str(value).lower()
            _opt_list.append('{!s}={!s}'.format(key, value))
        options = '?' + '&'.join(_opt_list)

    db_name = parsed_uri.get('database') or ''

    res = "mongodb://{user_pass!s}{nodelist!s}/{db_name!s}{options!s}".format(
        user_pass=user_pass,
        nodelist=nodelist,
        db_name=db_name,
        # collection is ignored
        options=options)
    return res<|MERGE_RESOLUTION|>--- conflicted
+++ resolved
@@ -4,24 +4,7 @@
 import copy
 import json
 from datetime import datetime
-<<<<<<< HEAD
 import sys
-=======
-
-try:
-    import pymongo
-except ImportError:
-    _has_pymongo = False
-else:
-    _has_pymongo = True
-
-try:
-    from redis.client import Redis
-except ImportError:
-    _has_redis = False
-else:
-    _has_redis = True
->>>>>>> 0114cf09
 
 try:
     import pymongo
@@ -87,12 +70,7 @@
 
 class MongoWrapper(StorageBase):
     def __init__(self, db_uri, db_name, collection, ttl=None):
-<<<<<<< HEAD
         self.ensure_dependency(["pymongo"])
-=======
-        if not _has_pymongo:
-            raise ImportError("pymongo module is required but it is not available")
->>>>>>> 0114cf09
         self._db_uri = db_uri
         self._coll_name = collection
         self._db = MongoDB(db_uri, db_name=db_name)
@@ -142,15 +120,9 @@
     Supports JSON-serializable data types.
     """
 
-<<<<<<< HEAD
     def __init__(self, collection, db_uri=None, redis=Redis(), ttl=None):
         self.ensure_dependency(["redis.client"])
-=======
-    def __init__(self, db_uri, collection, ttl=None):
-        if not _has_redis:
-            raise ImportError("redis module is required but it is not available")
-        self._db = Redis.from_url(db_uri, decode_responses=True)
->>>>>>> 0114cf09
+
         self._collection = collection
 
         if db_uri is not None:
@@ -209,7 +181,6 @@
 
         self._parsed_uri = pymongo.uri_parser.parse_uri(db_uri)
 
-<<<<<<< HEAD
         if self._parsed_uri.get('database') is None:
             if db_name is None:
                 raise ValueError(
@@ -217,14 +188,6 @@
                 )
             self._parsed_uri['database'] = db_name
         self._database_name = self._parsed_uri['database']
-=======
-        db_name = self._parsed_uri.get('database') or db_name
-        if db_name is None:
-            raise ValueError(
-                "Database name must be provided either in the URI or as an argument"
-            )
-        self._database_name = self._parsed_uri['database'] = db_name
->>>>>>> 0114cf09
 
         if 'replicaSet' in kwargs and kwargs['replicaSet'] is None:
             del kwargs['replicaSet']
